--- conflicted
+++ resolved
@@ -21,11 +21,6 @@
 #    wrong.
 #
 
-<<<<<<< HEAD
-=======
-#    ubuntu-22.04.4-live-server-amd64.iso
-
->>>>>>> f08b57ff
 RELEASE="${RELEASE:-22.04.4}"
 ARCH="${ARCH:-amd64}"
 VARIANT="${VARIANT:-subiquity}"
@@ -67,26 +62,19 @@
 shift $(($OPTIND-1))
 
 test $EUID -ne 0 && sudo="sudo"
-<<<<<<< HEAD
-=======
-which mkisofs 1> /dev/null || fatal "Missing mkisofs: please install genisoimage"
-which isohybrid 1> /dev/null || fatal "missing isohybrid: please install syslinux-utils"
-which xorriso 1> /dev/null || fatal "missing xorriso: please install xorriso"
->>>>>>> f08b57ff
-
 
 [[ -d "$DIR" ]] || fatal  # invalid directory
 [[ -d "$DIR"/working ]] || mkdir "$DIR"/working # working directory does not exist, so create it
 
 major_version=$(echo "$RELEASE" | cut -d '.' -f 1)
+
 # Check if the major version number is greater than 20
 if [ "$major_version" -gt 20 ]; then
-  which mkisofs 1> /dev/null || fatal "missing xorriso: $sudo apt-get install xorriso -y"
+  which xorriso 1> /dev/null || fatal "missing xorriso: $sudo apt-get install xorriso -y"
   NEW_FORMAT=true
   BOOT_CAT="/boot.catalog"
   EFI='/boot/grub/i386-pc/eltorito.img'
   ELTORITO='/boot/grub/i386-pc/eltorito.img'
-
 else
   which mkisofs 1> /dev/null || fatal "missing mkisofs: $sudo apt-get install genisoimage"
   which isohybrid 1> /dev/null || fatal "missing isohybrid: $sudo apt-get install syslinux-utils"
@@ -95,34 +83,26 @@
   ELTORITO="boot/grub/efi.img"
 fi
 
-
 (
   set -e
   if [ ! -e "$ubuntu_name" ]; then
     curl -L -o ${ubuntu_name} "${ubuntu_url}"
   fi
+  
   cd "$DIR"/working
   curl -L -o netsa-pkg.deb "${netsa_pkg_url}"
   curl -L -o ona-service.deb "${ona_service_url}"
   # local is root dir in ISO
   mkdir cdrom local
-<<<<<<< HEAD
+
   $sudo mount -o loop --read-only "../${ubuntu_name}" cdrom
   rsync -av --quiet cdrom/ local
-=======
 
-  $sudo mount -o loop --read-only "${ubuntu_name}" cdrom
-  rsync -av --quiet cdrom/ local
-
-  $sudo cp user-data/autoinstall.yaml local/
->>>>>>> f08b57ff
   $sudo cp -r ../ona local
-
   $sudo cp netsa-pkg.deb local/ona/netsa-pkg.deb
   $sudo cp ona-service.deb local/ona/ona-service.deb
 
-<<<<<<< HEAD
-  echo "new format: $NEW_FORMAT "
+  echo "New format: $NEW_FORMAT "
   if [ -n "$NEW_FORMAT" ]; then
     # copy autoinstall folders for grub
     $sudo cp -r ../autoinstall/* local/
@@ -167,47 +147,4 @@
   $sudo chown $USER:$USER "../${ona_name}"
   $sudo rm -rf "$DIR"/working
 )
-=======
-  $sudo cp ../isolinux/grub.cfg local/boot/grub/grub.cfg
-
-# $sudo mkisofs -quiet -r -V "SWC Sensor Install CD" \
-#          -cache-inodes \
-#          -J -l -b boot/grub/i386-pc/eltorito.img \
-#          -joliet-long \
-#          -c boot.catalog -no-emul-boot \
-#          -boot-load-size 4 -boot-info-table \
-#          -eltorito-alt-boot -e boot/grub/x86_64-efi/efi_uga.mod -no-emul-boot \
-#          -o "../${ona_name}" local
-
-  $sudo xorriso -as mkisofs -r \
-    -V 'SWC Sensor Install Ubuntu 22.04' \
-    --modification-date='2024021623523000' \
-    --grub2-mbr --interval:local_fs:0s-15s:zero_mbrpt,zero_gpt:'ubuntu-22.04.4-server-amd64.iso' \
-    --protective-msdos-label \
-    -partition_cyl_align off \
-    -partition_offset 16 \
-    --mbr-force-bootable \
-    -append_partition 2 28732ac11ff8d211ba4b00a0c93ec93b --interval:local_fs:4099440d-4109507d::'ubuntu-22.04.4-server-amd64.iso' \
-    -appended_part_as_gpt \
-    -iso_mbr_part_type a2a0d0ebe5b9334487c068b6b72699c7 \
-    -c '/boot.catalog' \
-    -b '/boot/grub/i386-pc/eltorito.img' \
-    -no-emul-boot \
-    -boot-load-size 4 \
-    -boot-info-table \
-    --grub2-boot-info \
-    -eltorito-alt-boot \
-    -e '--interval:appended_partition_2_start_1024860s_size_10068d:all::' \
-    -no-emul-boot \
-    -boot-load-size 10068 \
-    -o ../${ona_name} local
-
-  $sudo umount cdrom
-  $sudo chown $USER:$USER "../${ona_name}"
-# Conversion to disk type loader is failing:
-# isohybrid: xorriso-ona-22.04.4-server-amd64.iso: boot loader does not have an isolinux.bin hybrid signature. Note that isolinux-debug.bin does not support hybrid booting
-##
-#  $sudo isohybrid "../${ona_name}"
-# $sudo rm -rf "$DIR"/working
-)
->>>>>>> f08b57ff
+ 